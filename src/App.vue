<template>
  <div class="app-layout">
<<<<<<< HEAD
    <MapCompare />
=======
    <div class="map-column">
      <div ref="leftMap" class="map"></div>
    </div>
    <div class="map-column">
      <div ref="rightMap" class="map"></div>
    </div>
>>>>>>> 496582b1
  </div>
</template>

<script>
<<<<<<< HEAD
import MapCompare from './components/MapCompare.vue'

export default {
  name: 'App',
  components: {
    MapCompare
=======
import { onMounted, ref } from 'vue'
import Map from 'ol/Map'
import View from 'ol/View'
import TileLayer from 'ol/layer/Tile'
import OSM from 'ol/source/OSM'
import { fromLonLat } from 'ol/proj'
import 'ol/ol.css'

export default {
  name: 'App',
  setup() {
    const leftMap = ref(null)
    const rightMap = ref(null)

    const createMap = (target) => {
      if (!target) {
        return null
      }

      return new Map({
        target,
        layers: [
          new TileLayer({
            source: new OSM()
          })
        ],
        view: new View({
          center: fromLonLat([0, 0]),
          zoom: 2
        })
      })
    }

    onMounted(() => {
      createMap(leftMap.value)
      createMap(rightMap.value)
    })

    return {
      leftMap,
      rightMap
    }
>>>>>>> 496582b1
  }
}
</script>

<style>
<<<<<<< HEAD
html,
body,
#app {
=======
html, body, #app {
>>>>>>> 496582b1
  height: 100%;
  margin: 0;
}

.app-layout {
<<<<<<< HEAD
=======
  display: flex;
  height: 100vh;
}

.map-column {
  flex: 1;
  min-width: 0;
}

.map {
  width: 100%;
>>>>>>> 496582b1
  height: 100%;
}
</style><|MERGE_RESOLUTION|>--- conflicted
+++ resolved
@@ -1,101 +1,34 @@
 <template>
-  <div class="app-layout">
-<<<<<<< HEAD
+  <div class="app-layout"> 
     <MapCompare />
-=======
-    <div class="map-column">
-      <div ref="leftMap" class="map"></div>
-    </div>
-    <div class="map-column">
-      <div ref="rightMap" class="map"></div>
-    </div>
->>>>>>> 496582b1
+ 
   </div>
 </template>
 
 <script>
-<<<<<<< HEAD
+ 
 import MapCompare from './components/MapCompare.vue'
 
 export default {
   name: 'App',
   components: {
     MapCompare
-=======
-import { onMounted, ref } from 'vue'
-import Map from 'ol/Map'
-import View from 'ol/View'
-import TileLayer from 'ol/layer/Tile'
-import OSM from 'ol/source/OSM'
-import { fromLonLat } from 'ol/proj'
-import 'ol/ol.css'
-
-export default {
-  name: 'App',
-  setup() {
-    const leftMap = ref(null)
-    const rightMap = ref(null)
-
-    const createMap = (target) => {
-      if (!target) {
-        return null
-      }
-
-      return new Map({
-        target,
-        layers: [
-          new TileLayer({
-            source: new OSM()
-          })
-        ],
-        view: new View({
-          center: fromLonLat([0, 0]),
-          zoom: 2
-        })
-      })
-    }
-
-    onMounted(() => {
-      createMap(leftMap.value)
-      createMap(rightMap.value)
-    })
-
-    return {
-      leftMap,
-      rightMap
-    }
->>>>>>> 496582b1
+ 
   }
 }
 </script>
 
-<style>
-<<<<<<< HEAD
+<style> 
 html,
 body,
 #app {
-=======
-html, body, #app {
->>>>>>> 496582b1
+ 
   height: 100%;
   margin: 0;
 }
 
 .app-layout {
-<<<<<<< HEAD
-=======
-  display: flex;
-  height: 100vh;
-}
-
-.map-column {
-  flex: 1;
-  min-width: 0;
-}
-
-.map {
-  width: 100%;
->>>>>>> 496582b1
+ 
   height: 100%;
 }
 </style>